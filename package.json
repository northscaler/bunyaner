--- conflicted
+++ resolved
@@ -1,10 +1,6 @@
 {
   "name": "@northscaler/bunyaner",
-<<<<<<< HEAD
   "version": "0.1.5-rc.0",
-=======
-  "version": "0.2.0-pre.0",
->>>>>>> 78cccf68
   "description": "Monkey-patches bunyan to have pretty neat log level methods",
   "repository": {
     "type": "git",
